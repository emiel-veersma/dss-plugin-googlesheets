--- conflicted
+++ resolved
@@ -16,13 +16,8 @@
     def __init__(self, config):
         Connector.__init__(self, config)  # pass the parameters to the base class
         logger.info("GoogleSheets connector v1.2.0 starting with {}".format(logger.filter_secrets(config)))
-<<<<<<< HEAD
-        credentials, credentials_type = get_credentials(config)
+        credentials, credentials_type = extract_credentials(config)
         self.session = GoogleSheetsSession(credentials, credentials_type)
-=======
-        credentials = extract_credentials(config)
-        self.session = GoogleSheetsSession(credentials)
->>>>>>> c74a3ff1
         self.doc_id = self.config.get("doc_id")
         self.tab_id = self.config.get("tab_id")
         self.result_format = self.config.get("result_format")
