import datetime


class DSSConstants(object):
    EMPTY_CREDENTIALS_ERROR_MESSAGES = {
        "default": "Please select a type of authentication",
        "legacy-service-account": "Your Service Account credentials section is empty",
        "preset-service-account": "The selected service account preset is empty",
        "single-sign-on": "There is a problem with the selected Single Sign On preset"
    }
    DEFAULT_DATASET_FORMAT = {'separator': '\t', 'style': 'unix', 'compress': ''}
    PLUGIN_VERSION = '1.2.0'
    DSS_DATE_FORMAT = "%Y-%m-%dT%H:%M:%S.%fZ"
    GSPREAD_DATE_FORMAT = "%Y-%m-%d %H:%M:%S.%f"


def extract_credentials(config, can_raise=True):
    credential_type = None
    credentials = None
    error_message = None
    auth_type = config.get("auth_type", None)
    if auth_type in [None, "legacy-service-account", "preset-service-account"]:
        credential_type = "service-account"
    elif auth_type == "single-sign-on":
        credential_type = "personnal-account"

    if auth_type in [None, "legacy-service-account"]:
        credentials = config.get("credentials")
    elif auth_type == "preset-service-account":
        preset_credentials_service_account = config.get("preset_credentials_service_account", {})
        if not preset_credentials_service_account:
            error_message = "There is no service account preset selected."
            if can_raise:
                raise ValueError(error_message)
        credentials = preset_credentials_service_account.get("credentials", None)
    elif auth_type == "single-sign-on":
        oauth_credentials = config.get("oauth_credentials", {})
        if not oauth_credentials:
            error_message = "There is no Single Sign On preset selected."
            if can_raise:
                raise ValueError(error_message)
        credentials = oauth_credentials.get("access_token", None)

    if not credentials:
        error_message = DSSConstants.EMPTY_CREDENTIALS_ERROR_MESSAGES.get(auth_type, "Please select a type of authentication")
        if can_raise:
            raise ValueError("{}".format(error_message))
    if can_raise:
        return credentials, credential_type
    else:
        return credentials, credential_type, error_message


def get_tab_ids(config):
    # New preset overides old preset
    # If new preset is empty, new preset = [old preset]
    legacy_tab_id = config.get("tab_id", None)
    tabs_ids = config.get("tabs_ids")
    tabs_ids = tabs_ids or []
    if type(tabs_ids) == str:
        tabs_ids = [tabs_ids]
    if not tabs_ids:
        if legacy_tab_id:
            return [legacy_tab_id]
    return tabs_ids


def get_unique_slugs(list_of_names):
    from slugify import slugify
    list_unique_slugs = []
    for name in list_of_names:
        slug_name = slugify(name, separator="_", lowercase=False)
        if slug_name == '':
            slug_name = 'none'
        test_string = slug_name
        i = 0
        while test_string in list_unique_slugs:
            i += 1
            test_string = slug_name + '_' + str(i)
        list_unique_slugs.append(test_string)
    return list_unique_slugs


<<<<<<< HEAD
=======
def get_unique_names(list_of_names):
    list_unique_slugs = []
    for name in list_of_names:
        slug_name = name
        if slug_name == '':
            slug_name = 'none'
        test_string = slug_name
        i = 0
        while test_string in list_unique_slugs:
            i += 1
            test_string = slug_name + '_' + str(i)
        list_unique_slugs.append(test_string)
    return list_unique_slugs


>>>>>>> 607299a6
def mark_date_columns(schema):
    date_columns = []
    columns = schema.get("columns", [])
    column_index = 0
    for column in columns:
        column_type = column.get("type", "string")
        if column_type == "date":
            date_columns.append(column_index)
        column_index += 1
    return date_columns


def format_date(date, from_format, to_format):
    if date:
        ret = datetime.datetime.strftime(
            datetime.datetime.strptime(date, from_format),
            to_format
        )
        return ret
    else:
        return date


def convert_dates_in_row(row, date_columns):
    for date_column in date_columns:
        row[date_column] = format_date(
            row[date_column], DSSConstants.DSS_DATE_FORMAT, DSSConstants.GSPREAD_DATE_FORMAT)
    return row<|MERGE_RESOLUTION|>--- conflicted
+++ resolved
@@ -81,8 +81,6 @@
     return list_unique_slugs
 
 
-<<<<<<< HEAD
-=======
 def get_unique_names(list_of_names):
     list_unique_slugs = []
     for name in list_of_names:
@@ -98,7 +96,6 @@
     return list_unique_slugs
 
 
->>>>>>> 607299a6
 def mark_date_columns(schema):
     date_columns = []
     columns = schema.get("columns", [])
