--- conflicted
+++ resolved
@@ -4,22 +4,13 @@
     if auth_type == "legacy-service-account":
         # Legacy mode
         credentials = config.get("credentials")
-<<<<<<< HEAD
         return credentials, "service-account"
-    elif auth_type == "service-account":
-        preset_credentials = config.get("preset_credentials", {})
-        credentials = preset_credentials.get("credentials", None)
+    elif auth_type == "preset-service-account":
+        preset_credentials_service_account = config.get("preset_credentials_service_account", {})
+        credentials = preset_credentials_service_account.get("credentials", None)
         return credentials, "service-account"
     elif auth_type == "single-sign-on":
         oauth_credentials = config.get("oauth_credentials", {})
         access_token = oauth_credentials.get("access_token", None)
         return access_token, "personnal-account"
-    return None, None
-=======
-        return credentials
-    elif auth_type == "preset-service-account":
-        preset_credentials_service_account = config.get("preset_credentials_service_account", {})
-        credentials = preset_credentials_service_account.get("credentials", None)
-        return credentials
-    return None
->>>>>>> c74a3ff1
+    return None, None