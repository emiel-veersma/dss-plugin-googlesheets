import json
import os.path
import gspread
from oauth2client.service_account import ServiceAccountCredentials
from oauth2client.client import AccessTokenCredentials
from safe_logger import SafeLogger


logger = SafeLogger("googlesheets plugin", ["credentials"])


def _get_service_account_credentials(input_credentials):
    """
    Takes the input param 'credentials' that can accept a JSON token or a path to a file
    and returns a dict.
    """
    test_file = input_credentials.splitlines()[0]
    if os.path.isfile(test_file):
        try:
            with open(test_file, 'r') as f:
                credentials = json.load(f)
                f.close()
        except Exception as e:
            raise ValueError("Unable to read the JSON Service Account from file '%s'.\n%s" % (test_file, e))
    else:
        try:
            credentials = json.loads(input_credentials)
        except Exception as e:
            raise Exception("Unable to read the JSON Service Account.\n%s" % e)

    return credentials


class GoogleSheetsSession():
    scope = [
        'https://www.googleapis.com/auth/spreadsheets'
    ]

<<<<<<< HEAD
    def __init__(self, credentials, credentials_type="service-account"):
        self.client = None
        if credentials_type == "service-account":
            credentials = get_credentials(credentials)
            self.client = gspread.authorize(
                ServiceAccountCredentials.from_json_keyfile_dict(
                    credentials,
                    self.scope
                )
=======
    def __init__(self, credentials):
        credentials = _get_service_account_credentials(credentials)
        self.client = gspread.authorize(
            ServiceAccountCredentials.from_json_keyfile_dict(
                credentials,
                self.scope
>>>>>>> c74a3ff1
            )
            self.email = credentials.get("client_email", "(email missing)")
        else:
            self.client = gspread.authorize(
                AccessTokenCredentials(credentials, "dss-googledrive-plugin/2.0")
            )
            self.email = "(email missing)"

    def get_spreadsheet(self, document_id, tab_id):
        return self.get_spreadsheets(document_id, tab_id)[0]

    def get_spreadsheets(self, document_id, tab_id=None):
        try:
            if tab_id:
                return [self.client.open_by_key(document_id).worksheet(tab_id)]
            else:
                return self.client.open_by_key(document_id).worksheets()
        except gspread.exceptions.SpreadsheetNotFound as error:
            logger.error("{}".format(error))
            raise Exception("Trying to open non-existent or inaccessible spreadsheet document.")
        except gspread.exceptions.WorksheetNotFound as error:
            logger.error("{}".format(error))
            raise Exception("Trying to open non-existent sheet. Verify that the sheet name exists (%s)." % tab_id)
        except gspread.exceptions.APIError as error:
            if hasattr(error, 'response'):
                error_json = error.response.json()
                logger.error(error_json)
                error_status = error_json.get("error", {}).get("status")
                if error_status == 'PERMISSION_DENIED':
                    error_message = error_json.get("error", {}).get("message", "")
                    raise Exception("Access was denied with the following error: %s. Have you enabled the Sheets API? Have you shared the spreadsheet with %s?" % (error_message, self.email))
                if error_status == 'NOT_FOUND':
                    raise Exception("Trying to open non-existent spreadsheet document. Verify the document id exists (%s)." % document_id)
            raise Exception("The Google API returned an error: %s" % error)<|MERGE_RESOLUTION|>--- conflicted
+++ resolved
@@ -36,24 +36,15 @@
         'https://www.googleapis.com/auth/spreadsheets'
     ]
 
-<<<<<<< HEAD
-    def __init__(self, credentials, credentials_type="service-account"):
+    def __init__(self, credentials, credentials_type="preset-service-account"):
         self.client = None
-        if credentials_type == "service-account":
-            credentials = get_credentials(credentials)
+        if credentials_type == "preset-service-account":
+            credentials = _get_service_account_credentials(credentials)
             self.client = gspread.authorize(
                 ServiceAccountCredentials.from_json_keyfile_dict(
                     credentials,
                     self.scope
                 )
-=======
-    def __init__(self, credentials):
-        credentials = _get_service_account_credentials(credentials)
-        self.client = gspread.authorize(
-            ServiceAccountCredentials.from_json_keyfile_dict(
-                credentials,
-                self.scope
->>>>>>> c74a3ff1
             )
             self.email = credentials.get("client_email", "(email missing)")
         else:
